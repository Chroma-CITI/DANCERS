# Configuration file format 4

# ******* GENERAL INFORMATION *******

experience_name: mini-dancers-default
run_id: 1
# Seed for the randomness of the experiment
seed: 15

# ******* SCENARIO DEFINITION *******

# The number of robots in the fleet
<<<<<<< HEAD
robots_number: 6
=======
robots_number: 10
>>>>>>> 781b5310

# The model of the robot. Must match the robots names in Gazebo in the following way : {robots_model}_{i} where i = 0..{robots_number}
# Example : x500_0, x500_1, x500_2, etc.
robots_model: x500

# Length of the simulation in seconds
simulation_length: 0 # s


# ******* NETWORK PARAMETERS (ns-3) *******
wifi_type: 'YansWifiPhy' # [YansWifiPhy, SpectrumWifiPhy]
propagation_loss_model: 'LogDistancePropagationLossModel' # [LogDistancePropagationLossModel, HybridBuildingsPropagationLossModel], used only with YansWifiPhy
error_model_type: 'ns3::NistErrorRateModel'
phy_mode: 'ErpOfdmRate54Mbps'
routing_algorithm: 'BATMAN' # [AODV, DSDV, OLSR, BATMAN, DSR]

# ******* NETWORK APPLICATIONS *******
mission_flow:
  enable: true
  source_robot_ids: [1]
  sink_robot_id: 0
  port: 7777
  packet_size: 64 # bytes
  interval: 500000 # us
  timeout: 500000 # us
  start_time: 3.0 # s
  stop_time: 2000.0 # s
  flow_id: 1

broadcast_flow:
  enable: true
  port: 4000
  packet_size: 64 # bytes
  interval: 100000 # us
  timeout: 500000 # us
  start_time: 1.0 # s
  stop_time: 2000.0 # s
  flow_id: 2

# ******* FLOCKING *******
# Indicates if the ROS flocking_controller should publish on a topic the command its sends.
controller_publish_cmd: true

# **** Constraints ****
expected_deconnexion_distance: 50.0

# **** Parameters ****
VAT_undefined_flocking_parameters:
  v_flock: 0.5
  v_max: 3
  v_sec_max: 3
  a_frict: 4.16
  p_frict: 3.2
  r_0_frict: 85.3
  C_frict: 0.8
  v_frict: 0.63
  p_att: 0.08  # old 0.08
  r_0_att: 25
  p_rep: 0.13
  r_0_rep: 20
  a_shill: 53
  p_shill: 3.55
  r_0_shill: 0.3 # old 0.3
  v_shill: 13.622
  auto_propulsion_flag: false
  secondary_objective_flag: true
  # If use_deconnexion_distance_instead_of_p_att is true, p_att will be overriden so that the 
  # attraction speed can counter the v_sec_max at the expected_deconnexion_distance.
  use_deconnexion_distance_instead_of_p_att: false 


VAT_mission_flocking_parameters:
  v_flock: 1.0
  v_max: 30
  v_sec_max: 30
  a_frict: 4.16
  p_frict: 3.2
  r_0_frict: 85.3
  C_frict: 0.8
  v_frict: 0.63
  p_att: 0.08  # old 0.08
  r_0_att: 40
  p_rep: 0.13
  r_0_rep: 30
  a_shill: 53
  p_shill: 3.55
  r_0_shill: 0.3 # old 0.3
  v_shill: 13.622
  auto_propulsion_flag: false
  secondary_objective_flag: true
  use_deconnexion_distance_instead_of_p_att: true

VAT_potential_flocking_parameters:
  v_flock: 0.5
  v_max: 3
  v_sec_max: 3
  a_frict: 4.16
  p_frict: 3.2
  r_0_frict: 85.3
  C_frict: 0.8
  v_frict: 0.63
  p_att: 0.16  # old 0.08
  r_0_att: 30
  p_rep: 0.13
  r_0_rep: 20
  a_shill: 53
  p_shill: 3.55
  r_0_shill: 0.3 # old 0.3
  v_shill: 13.622
  auto_propulsion_flag: false
  secondary_objective_flag: true
  use_deconnexion_distance_instead_of_p_att: false

VAT_idle_flocking_parameters:
  v_flock: 0.5
  v_max: 3
  v_sec_max: 3
  a_frict: 4.16
  p_frict: 3.2
  r_0_frict: 85.3
  C_frict: 0.8
  v_frict: 0.63
  p_att: 0.08  # old 0.08
  r_0_att: 20
  p_rep: 0.13
  r_0_rep: 20
  a_shill: 53
  p_shill: 3.55
  r_0_shill: 0.3 # old 0.3
  v_shill: 13.622
  auto_propulsion_flag: false
  secondary_objective_flag: true
  use_deconnexion_distance_instead_of_p_att: false

# ******* PRE-PLANNED FLIGHT *******
circle_parameters:
  gain: 10
  omega: 0.1
 
# secondary objectives of the drones, with the form robot_ID: [x, y, z, target(true)|sink(false)] 
# Be careful, there is no check that on the robot_ID in this list, if add a secondary objective for robot 10 and robot 10 does not exist, it will be ignored
secondary_objectives: 
  # 0: [-15, -40, 10, false]
  # 1: [40, 85, 10, true]
  # 2: [0, 50, 10, false]
  # 3: [40, 70, 10, false]

  # 0: [-30, 0, 10, true]
  # 1: [30, 200, 10, false]

  0: [0, 0, 10, true]
  1: [0, 200, 10, false]
  # 2: [-50, 150, 10, false]
  # 3: [0, 150, 10, false]

# target_altitude: 10.0 # Flocking is done at fixed altitude for now. If not defined, the flocking will be done in 3D.

neighbor_timeout_value: 2000000 # Value after which the robot will be considered as lost (microseconds)

max_neighbors: 10 # Maximum number of neighbors considered by each robot (take the best ones)

# ******** OBSTACLES ********

# Buildings are defined with their center (x, y), and their size in the three dimensions : (size_x, size_y, height)
auto_buildings: false # if false, "buildings" is used
distribution: uniform # [uniform, normal]
numb_obst: 10
radius_obst: 10
radius_stdev_obst: 0
height_obst: 10
arena_radius: 100
arena_center_x: 0
arena_center_y: 100

buildings:
  # - id: 1
  #   x: 20
  #   y: 50
  #   height: 20
  #   size_x: 20
  #   size_y: 20

# CORRIDOR
  # - id: 1
  #   x: -50
  #   y: 0
  #   height: 20
  #   size_x: 50
  #   size_y: 300
  # - id: 2
  #   x: 50
  #   y: -45
  #   height: 20
  #   size_x: 50
  #   size_y: 210
  # - id: 3
  #   x: 5
  #   y: 125
  #   height: 20
  #   size_x: 60
  #   size_y: 50
  # - id: 4
  #   x: 10
  #   y: 200
  #   height: 20
  #   size_x: 50
  #   size_y: 100
  # - id: 5
  #   x: 100
  #   y: 150
  #   height: 20
  #   size_x: 50
  #   size_y: 200

# ******* GAZEBO *******

world_sdf_path: /src/worlds/default.sdf
update_rate: 20000 # in Hz | The objective rate at which Gazebo tries to run simulation loops. 

# Period of the command loop of the robots (Gazebo only)
cmd_loop_period: 100000 # us

# ******* DANCERS OPTIONS *******

# Simulation timings. BE CAREFUL : sync_window must be divisible by phy_step_size, phy_step_size must be divisible by net_step_size 
# and phy_step_size must a multiple of step_length
sync_window: 5000 # in us | the duration between two position exchange and clock synchronization between physics and network simulators
phy_step_size: 5000 # in us | the duration of 1 physics simulator simulation loop
net_step_size: 5000 # in us

print_debug: true

save_compute_time: false
enable_stats: false

net_use_uds: true
phy_use_uds: true

do_driver_transfer: false

# network simulator socket: UDS
net_uds_server_address: /tmp/net_server_socket
# network simulator socket: TCP
net_ip_server_address: '127.0.0.1'
net_ip_server_port: 10000

# physics simulator socket: UDS
phy_uds_server_address: /tmp/phy_server_socket
# physics simulator socket: TCP
phy_ip_server_address: '127.0.0.1'
phy_ip_server_port: 10000

# Special variable used for Robotsim only (UDS socket connection between viragh_connector and Robotsim)
viragh_uds_server_address: /tmp/viragh_server_socket<|MERGE_RESOLUTION|>--- conflicted
+++ resolved
@@ -10,11 +10,7 @@
 # ******* SCENARIO DEFINITION *******
 
 # The number of robots in the fleet
-<<<<<<< HEAD
-robots_number: 6
-=======
 robots_number: 10
->>>>>>> 781b5310
 
 # The model of the robot. Must match the robots names in Gazebo in the following way : {robots_model}_{i} where i = 0..{robots_number}
 # Example : x500_0, x500_1, x500_2, etc.
