# Configuration file format 4

# ******* GENERAL INFORMATION *******

experience_name: mini-dancers-default
run_id: 1
# Seed for the randomness of the experiment
seed: 15

# ******* SCENARIO DEFINITION *******

# The number of robots in the fleet
robots_number: 2

# The model of the robot. Must match the robots names in Gazebo in the following way : {robots_model}_{i} where i = 0..{robots_number}
# Example : x500_0, x500_1, x500_2, etc.
robots_model: x500

# Length of the simulation in seconds
simulation_length: 0 # s


# ******* NETWORK PARAMETERS (ns-3) *******
wifi_type: 'SpectrumWifiPhy' # [YansWifiPhy, SpectrumWifiPhy]
<<<<<<< HEAD
propagation_loss_model: 'HybridBuildingsPropagationLossModel' # [LogDistancePropagationLossModel, HybridBuildingsPropagationLossModel], used only with YansWifiPhy
=======
propagation_loss_model: 'LogDistancePropagationLossModel' # [LogDistancePropagationLossModel, HybridBuildingsPropagationLossModel], used only with YansWifiPhy
>>>>>>> a68214e4
error_model_type: 'ns3::NistErrorRateModel'
phy_mode: 'ErpOfdmRate54Mbps'
routing_algorithm: 'OLSR' # [AODV, DSDV, OLSR, BATMAN, DSR]

# ******* NETWORK APPLICATIONS *******
mission_flow:
  enable: true
  source_robot_ids: [1]
  sink_robot_id: 0
  port: 7777
  packet_size: 1024 # bytes
  interval: 50000 # us
  timeout: 500000 # us
  start_time: 3.0 # s
  stop_time: 2000.0 # s
  flow_id: 1
  save_packets: true


broadcast_flow:
  enable: true
  port: 4000
  packet_size: 64 # bytes
  interval: 250000 # us
  timeout: 500000 # us
  start_time: 1.0 # s
  stop_time: 2000.0 # s
  flow_id: 2

# ******* NEIGHBORHOOD *******
pseudo_routing_algorithm: 'capacity_bottleneck' # [shortest_dist, capacity_bottleneck, minimize_error_rate] 

minimize_error_rate:
  broadcast_window_size: 0.5  # s

# ******* FLOCKING *******
# Indicates if the ROS flocking_controller should publish on a topic the command its sends.
controller_publish_cmd: true

# **** Constraints ****
expected_deconnexion_distance: 130.0

# **** Parameters ****
VAT_undefined_flocking_parameters:
  v_flock: 0.5
  v_max: 3
  v_sec_max: 3
  r_0_sec: 4.0
  v_sec_max_path: 3
  r_0_sec_path: 4.0
  a_frict: 4.16
  p_frict: 3.2
  r_0_frict: 85.3
  C_frict: 0.8
  v_frict: 0.63
  p_att: 0.08  # old 0.08
  r_0_att: 25
  p_rep: 0.13
  r_0_rep: 20
  a_shill: 53
  p_shill: 3.55
  r_0_shill: 1.0 # old 0.3
  v_shill: 13.622
  auto_propulsion_flag: false
  secondary_objective_flag: true
  # If use_deconnexion_distance_instead_of_p_att is true, p_att will be overriden so that the 
  # attraction speed can counter the v_sec_max at the expected_deconnexion_distance.
  use_deconnexion_distance_instead_of_p_att: false 


VAT_mission_flocking_parameters:
  v_flock: 1.0
<<<<<<< HEAD
  v_max: 200
  v_sec_max: 10
=======
  v_max: 15
  v_sec_max: 2.0
  r_0_sec: 4.0
  v_sec_max_path: 15
  r_0_sec_path: 4.0
>>>>>>> a68214e4
  a_frict: 4.16
  p_frict: 3.2
  r_0_frict: 85.3
  C_frict: 0.8
  v_frict: 0.63
  p_att: 0.08  # old 0.08
  r_0_att: 20
  p_rep: 0.13
  r_0_rep: 30
  a_shill: 53
  p_shill: 3.55
  r_0_shill: 1.0 # old 0.3
  v_shill: 13.622
  auto_propulsion_flag: false
  secondary_objective_flag: true
  use_deconnexion_distance_instead_of_p_att: true

VAT_potential_flocking_parameters:
  v_flock: 0.5
  v_max: 3
  v_sec_max: 3
  r_0_sec: 4.0
  v_sec_max_path: 3
  r_0_sec_path: 4.0
  a_frict: 4.16
  p_frict: 3.2
  r_0_frict: 85.3
  C_frict: 0.8
  v_frict: 0.63
  p_att: 0.16  # old 0.08
  r_0_att: 30
  p_rep: 0.13
  r_0_rep: 20
  a_shill: 53
  p_shill: 3.55
  r_0_shill: 1.0 # old 0.3
  v_shill: 13.622
  auto_propulsion_flag: false
  secondary_objective_flag: true
  use_deconnexion_distance_instead_of_p_att: false

VAT_idle_flocking_parameters:
  v_flock: 0.5
  v_max: 3
  v_sec_max: 3
  r_0_sec: 4.0
  v_sec_max_path: 3
  r_0_sec_path: 4.0
  a_frict: 4.16
  p_frict: 3.2
  r_0_frict: 85.3
  C_frict: 0.8
  v_frict: 0.63
  p_att: 0.08  # old 0.08
  r_0_att: 20
  p_rep: 0.13
  r_0_rep: 20
  a_shill: 53
  p_shill: 3.55
  r_0_shill: 1.0 # old 0.3
  v_shill: 13.622
  auto_propulsion_flag: false
  secondary_objective_flag: true
  use_deconnexion_distance_instead_of_p_att: false

# ******* LEADER PATH PLANNER *******
# When true, the secondary_objectives will be reached trough a A* start path planning
# When false, the agent will be attract by a direct force towards the goal.
use_planner: true

# Distance at which the planner will stop looking for closer grid cells.
goal_radius_tolerance: 1.0

# If the distance between the agent and its path is greater than distance_to_path_tolerance, the agent will replan a path.
distance_to_path_tolerance: 3.0

# Distance ahead of the closest point on the path that agent will be attract to. Similar to the carrot on a stick.
lookup_ahead_pursuit_distance: 5.0

# **** Occupancy grid for the planner ****

# Heigh of the grid in the global frame. 
grid_altitude: 10.0

# The size of the map is based on the smallest x and y position to the 
# largest x and y positions from obstalces and secondary objectives.
# The map inflation is a padding in meter to add around those dimensions.
map_inflation: 20.0

# Extra size to add on each size of obstacles for safe navigation. 
obstacle_inflation: 2.5

# Resolution in meter/cell of the occupancy grid.
map_resolution: 0.5


# ******* PRE-PLANNED FLIGHT *******
circle_parameters:
  gain: 10
  omega: 0.1
 
# secondary objectives of the drones, with the form robot_ID: [x, y, z, target(true)|sink(false)] 
# Be careful, there is no check that on the robot_ID in this list, if add a secondary objective for robot 10 and robot 10 does not exist, it will be ignored
secondary_objectives: 
  # 0: [-15, -40, 10, false]
  # 1: [40, 85, 10, true]
  # 2: [0, 50, 10, false]
  # 3: [40, 70, 10, false]

  # 0: [-30, 0, 10, true]
  # 1: [30, 200, 10, false]

<<<<<<< HEAD
  0: [-100, 0, 10, true]
  1: [100, 300, 10, false]
=======
  #0: [0, 0, 10, true]
  1: [0, 260, 10, false]
>>>>>>> a68214e4
  # 2: [-50, 150, 10, false]
  # 3: [0, 150, 10, false]

# target_altitude: 10.0 # Flocking is done at fixed altitude for now. If not defined, the flocking will be done in 3D.

neighbor_timeout_value: 2000000 # Value after which the robot will be considered as lost (microseconds)

max_neighbors: 10 # Maximum number of neighbors considered by each robot (take the best ones)

# ******** OBSTACLES ********

# Buildings are defined with their center (x, y), and their size in the three dimensions : (size_x, size_y, height)
auto_buildings: false # if false, "buildings" is used
distribution: uniform # [uniform, normal]
numb_obst: 10
radius_obst: 10
radius_stdev_obst: 0
height_obst: 30
arena_radius: 100
arena_center_x: 0
arena_center_y: 100

buildings:
  # - id: 1
  #   x: 20
  #   y: 50
  #   height: 20
  #   size_x: 20
  #   size_y: 20

# CORRIDOR
- id: 1
  x: -50
  y: 0
  height: 20
  size_x: 50
  size_y: 300
- id: 2
  x: 50
  y: -45
  height: 20
  size_x: 50
  size_y: 210
- id: 3
  x: 5
  y: 125
  height: 20
  size_x: 60
  size_y: 50
- id: 4
  x: 10
  y: 200
  height: 20
  size_x: 50
  size_y: 100
- id: 5
  x: 100
  y: 150
  height: 20
  size_x: 50
  size_y: 200
# ******* GAZEBO *******

world_sdf_path: /src/worlds/default.sdf
update_rate: 20000 # in Hz | The objective rate at which Gazebo tries to run simulation loops. 

# Period of the command loop of the robots (Gazebo only)
cmd_loop_period: 100000 # us

# ******* DANCERS OPTIONS *******

# Simulation timings. BE CAREFUL : sync_window must be divisible by phy_step_size, phy_step_size must be divisible by net_step_size 
# and phy_step_size must a multiple of step_length
sync_window: 2000 # in us | the duration between two position exchange and clock synchronization between physics and network simulators
phy_step_size: 2000 # in us | the duration of 1 physics simulator simulation loop
net_step_size: 2000 # in us

print_debug: true

save_compute_time: false
enable_stats: false

net_use_uds: true
phy_use_uds: true

do_driver_transfer: false

# network simulator socket: UDS
net_uds_server_address: /tmp/net_server_socket
# network simulator socket: TCP
net_ip_server_address: '127.0.0.1'
net_ip_server_port: 10000

# physics simulator socket: UDS
phy_uds_server_address: /tmp/phy_server_socket
# physics simulator socket: TCP
phy_ip_server_address: '127.0.0.1'
phy_ip_server_port: 10000

# Special variable used for Robotsim only (UDS socket connection between viragh_connector and Robotsim)
viragh_uds_server_address: /tmp/viragh_server_socket<|MERGE_RESOLUTION|>--- conflicted
+++ resolved
@@ -22,11 +22,7 @@
 
 # ******* NETWORK PARAMETERS (ns-3) *******
 wifi_type: 'SpectrumWifiPhy' # [YansWifiPhy, SpectrumWifiPhy]
-<<<<<<< HEAD
 propagation_loss_model: 'HybridBuildingsPropagationLossModel' # [LogDistancePropagationLossModel, HybridBuildingsPropagationLossModel], used only with YansWifiPhy
-=======
-propagation_loss_model: 'LogDistancePropagationLossModel' # [LogDistancePropagationLossModel, HybridBuildingsPropagationLossModel], used only with YansWifiPhy
->>>>>>> a68214e4
 error_model_type: 'ns3::NistErrorRateModel'
 phy_mode: 'ErpOfdmRate54Mbps'
 routing_algorithm: 'OLSR' # [AODV, DSDV, OLSR, BATMAN, DSR]
@@ -99,16 +95,11 @@
 
 VAT_mission_flocking_parameters:
   v_flock: 1.0
-<<<<<<< HEAD
-  v_max: 200
-  v_sec_max: 10
-=======
   v_max: 15
   v_sec_max: 2.0
   r_0_sec: 4.0
   v_sec_max_path: 15
   r_0_sec_path: 4.0
->>>>>>> a68214e4
   a_frict: 4.16
   p_frict: 3.2
   r_0_frict: 85.3
@@ -221,13 +212,8 @@
   # 0: [-30, 0, 10, true]
   # 1: [30, 200, 10, false]
 
-<<<<<<< HEAD
   0: [-100, 0, 10, true]
   1: [100, 300, 10, false]
-=======
-  #0: [0, 0, 10, true]
-  1: [0, 260, 10, false]
->>>>>>> a68214e4
   # 2: [-50, 150, 10, false]
   # 3: [0, 150, 10, false]
 
